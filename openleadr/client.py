--- conflicted
+++ resolved
@@ -48,11 +48,7 @@
     you can always choose to call them manually.
     """
 
-<<<<<<< HEAD
     def __init__(self, ven_name, vtn_url, debug=True, cert='./openleadr/ValidCerts/cert.pem', key='./openleadr/ValidCerts/privkey.pem',
-=======
-    def __init__(self, ven_name, vtn_url, debug=True, cert='./openleadr/expCerts/cert.pem', key='./openleadr/expCerts/privkey.pem',
->>>>>>> 5c26cf74
                  passphrase=None, vtn_fingerprint=None, show_fingerprint=True, ca_file=None,
                  allow_jitter=True, ven_id=None, registration_id=None):
         """
@@ -1037,11 +1033,8 @@
         logger.warning("You should implement your own on_event handler. This handler receives "
                        "an Event dict and should return either 'optIn' or 'optOut' based on your "
                        "choice. Will opt out of the event for now.")
-<<<<<<< HEAD
-=======
         # Event indicator to inicate the status when an event is received
         asyncio.create_task(utils.event_indicator(event))
->>>>>>> 5c26cf74
         return 'optIn'
 
     async def on_update_event(self, event):
@@ -1053,11 +1046,8 @@
                        "an Event dict and should return either 'optIn' or 'optOut' based on your "
                        "choice. Will re-use the previous opt status for this event_id for now")
         event_id = event['event_descriptor']['event_id']
-<<<<<<< HEAD
-=======
         # Event indicator to inicate the status of updated events
         asyncio.create_task(utils.event_indicator(event))
->>>>>>> 5c26cf74
         if event_id in self.responded_events:
             return self.responded_events[event_id]
 
@@ -1183,8 +1173,6 @@
                 received_event = utils.find_by(self.received_events, 'event_descriptor.event_id', event_id)
                 dtstart = event['active_period']['properties']['dtstart']
                 duration = event['active_period']['properties']['duration']
-                # implement event indicator over here using a util function
-                asyncio.create_task(utils.event_indicator(event_id, event_status, dtstart, duration))
                 if received_event:
                     if modification_number < received_event['event_descriptor']['modification_number']:
                         incorrect_modification_number = True
